--- conflicted
+++ resolved
@@ -40,13 +40,9 @@
 
 ### Plugins
 
-<<<<<<< HEAD
 [IconAgents](https://github.com/noncomputable/AgentMaps-IconAgents): Lets you depict agents with custom icons instead of circles. 
-=======
-[Spritegents](https://github.com/noncomputable/AgentMaps-Spritegents): Lets you depict agents with custom icons instead of circles.
 
 ---
->>>>>>> 4cebaf62
 
 Thank you to anyone who somehow benefits from this.
 
